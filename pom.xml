<?xml version="1.0" encoding="UTF-8"?>
<project xmlns="http://maven.apache.org/POM/4.0.0" xmlns:xsi="http://www.w3.org/2001/XMLSchema-instance" xsi:schemaLocation="http://maven.apache.org/POM/4.0.0 http://maven.apache.org/maven-v4_0_0.xsd">
    <modelVersion>4.0.0</modelVersion>

    <!-- Sonatype config to publish on Maven Central -->
    <parent>
      <groupId>org.sonatype.oss</groupId>
      <artifactId>oss-parent</artifactId>
      <version>7</version>
    </parent>
    


    <groupId>com.octo.android.robospice</groupId>
    <artifactId>robospice-parent</artifactId>
    <version>1.2.1-SNAPSHOT</version>
    <packaging>pom</packaging>
    <name>Robospice - Parent</name>
    <description>RoboSpice is a modular android library that eases the development of Data-Driven Android applications.</description>
    <url>https://github.com/octo-online/robospice</url>
    
    <scm>
       <connection>scm:git:ssh://git@github.com/octo-online/robospice.git</connection>
       <url>git:ssh://git@github.com/octo-online/robospice.git</url>
       <developerConnection>scm:git:ssh://git@github.com/octo-online/robospice.git</developerConnection>
    </scm>
    
    <licenses>
        <license>
            <name>Apache 2</name>
            <url>http://www.apache.org/licenses/LICENSE-2.0.txt</url>
        </license>
    </licenses>
    
    <issueManagement>
        <system>Github Issue Tracker</system>
        <url>https://github.com/octo-online/robospice/issues</url>
    </issueManagement>
    
    <developers>
        <developer>
            <id>SNI</id>
            <name>Stéphane Nicolas</name>
            <email>snicolas@octo.com</email>
        </developer>
        <developer>
            <id>VDL</id>
            <name>Jérôme Van Der Linden</name>
            <email>jvanderlinden@octo.com</email>
        </developer>
        <developer>
            <id>MWA</id>
            <name>Maxence Walbrou</name>
            <email>mwalbrou@octo.com</email>
        </developer>
        <developer>
            <id>MHA</id>
            <name>Mathieu Hausherr</name>
            <email>mhausherr@octo.com</email>
        </developer>
    </developers>

    <mailingLists>
        <mailingList>
            <name>RoboSpice Forum/Mailinglist</name>
            <post>http://groups.google.com/group/robospice</post>
            <subscribe>http://groups.google.com/group/robospice/subscribe</subscribe>
            <unsubscribe>https://groups.google.com/group/robospice/subscribe</unsubscribe>
        </mailingList>
    </mailingLists>

    <modules>
        <!-- persistence -->
    	<module>robospice-cache</module>
        <!-- core library -->
        <module>robospice</module>
        <!-- spring android -->
    	<module>robospice-spring-android</module>
        <!-- google http client android -->
		<module>robospice-google-http-client</module>
    	<!-- sample -->
    	<module>robospice-sample</module>
    	<!-- tests -->
        <module>robospice-sample-it</module>
    	<!-- motivations -->
        <module>robospice-motivations</module>
    </modules>
  
    <properties>
        <android.version>4.0.1.2</android.version>
        <android-platform.version>14</android-platform.version>
        <android-annotations.version>4.1.1.4</android-annotations.version>
        <android-support.version>r7</android-support.version>
<<<<<<< HEAD
=======
        <android-maven-plugin.version>3.4.1</android-maven-plugin.version>
        <guava.version>13.0</guava.version>
>>>>>>> d612ed60
        <simplexmlserializer.version>2.6.6</simplexmlserializer.version>
        <gson.version>2.2.2</gson.version>
        <jackson.version>1.9.9</jackson.version>
        <ormlite.version>4.41</ormlite.version>        
        <notificationcompat2.version>1.1.2</notificationcompat2.version>
        <actionbarsherlock.version>4.2.0</actionbarsherlock.version>
        <roboguice.version>2.0</roboguice.version>
        <robosherlock.version>1.4</robosherlock.version>
        <google.http.client.version>1.12.0-beta</google.http.client.version>
		<project.build.sourceEncoding>UTF-8</project.build.sourceEncoding>
    	<project.reporting.outputEncoding>UTF-8</project.reporting.outputEncoding>
    	<github.global.server>github</github.global.server>
    </properties>

    <dependencyManagement>
        <dependencies>
            <dependency>
                <groupId>com.google.android</groupId>
                <artifactId>annotations</artifactId>
                <version>${android-annotations.version}</version>
                <scope>provided</scope>
            </dependency>
            <dependency>
                <groupId>com.google.android</groupId>
                <artifactId>android</artifactId>
                <version>${android.version}</version>
                <scope>provided</scope>
            </dependency>
            <dependency>
                <groupId>com.google.android</groupId>
                <artifactId>android-test</artifactId>
                <version>${android.version}</version>
                <scope>provided</scope>
            </dependency>
			<dependency>
			  <groupId>com.google.android</groupId>
			  <artifactId>support-v4</artifactId>
                <version>${android-support.version}</version>
			</dependency>
            <dependency>
                <groupId>junit</groupId>
                <artifactId>junit</artifactId>
                <version>4.10</version>
                <scope>provided</scope>
            </dependency>
       		<dependency>
				<groupId>org.apache.commons</groupId>
				<artifactId>commons-lang3</artifactId>
				<version>3.1</version>
			</dependency>
			<dependency>
<<<<<<< HEAD
			    <groupId>org.apache.commons</groupId>
			    <artifactId>commons-io</artifactId>
			    <version>1.3.2</version>
=======
				<groupId>com.google.guava</groupId>
				<artifactId>guava-jdk5</artifactId>
	                <version>${guava.version}</version>
>>>>>>> d612ed60
			</dependency>   
			<dependency>
				<groupId>com.actionbarsherlock</groupId>
				<artifactId>actionbarsherlock</artifactId>
				<version>${actionbarsherlock.version}</version>
				<type>apklib</type>
			</dependency>
			<dependency>
				<groupId>com.github.rtyley</groupId>
				<artifactId>roboguice-sherlock</artifactId>
				<version>${robosherlock.version}</version>
			</dependency>
			<dependency>
				<groupId>org.roboguice</groupId>
				<artifactId>roboguice</artifactId>
				<version>${roboguice.version}</version>
			</dependency>
			<dependency>
				<groupId>com.jakewharton</groupId>
				<artifactId>notificationcompat2</artifactId>
				<version>${notificationcompat2.version}</version>
			</dependency>	
			<dependency>
				<groupId>org.codehaus.jackson</groupId>
				<artifactId>jackson-mapper-asl</artifactId>
				<version>${jackson.version}</version>
				<optional>true</optional>
			</dependency>
			<dependency>
				<groupId>org.simpleframework</groupId>
				<artifactId>simple-xml</artifactId>
				<version>${simplexmlserializer.version}</version>
			</dependency>		
			<dependency>
				<groupId>com.google.code.gson</groupId>
				<artifactId>gson</artifactId>
				<version>${gson.version}</version>
			</dependency>
			<dependency>
	            <groupId>com.j256.ormlite</groupId>
	            <artifactId>ormlite-core</artifactId>
	            <version>${ormlite.version}</version>
	        </dependency>
	        <dependency>
	            <groupId>com.j256.ormlite</groupId>
	            <artifactId>ormlite-android</artifactId>
	            <version>${ormlite.version}</version>
	        </dependency>	
	        <dependency>
				<groupId>com.google.http-client</groupId>
				<artifactId>google-http-client</artifactId>
				<version>${google.http.client.version}</version>
			</dependency>
	        <dependency>
				<groupId>com.google.http-client</groupId>
				<artifactId>google-http-client-android</artifactId>
				<version>${google.http.client.version}</version>
			</dependency>
	        <dependency>
				<groupId>com.google.http-client</groupId>
				<artifactId>google-http-client-jackson</artifactId>
				<version>${google.http.client.version}</version>
			</dependency>
        
        </dependencies>
    </dependencyManagement>

    <build>
        <pluginManagement>
            <plugins>
                <plugin>
                    <groupId>com.jayway.maven.plugins.android.generation2</groupId>
                    <artifactId>android-maven-plugin</artifactId>
                    <version>${android-maven-plugin.version}</version>
                </plugin>
                <plugin>
                    <artifactId>maven-compiler-plugin</artifactId>
                    <version>2.3.2</version>
                </plugin>
                <plugin>
                    <artifactId>maven-deploy-plugin</artifactId>
                    <version>2.7</version>
                </plugin>
                <plugin>
		            <groupId>org.apache.maven.plugins</groupId>
		            <artifactId>maven-javadoc-plugin</artifactId>
		            <version>2.7</version>
		        </plugin>
		        <plugin>
					<groupId>org.apache.maven.plugins</groupId>
					<artifactId>maven-source-plugin</artifactId>
					<version>2.1.2</version>
				</plugin>
				
				<!-- deploy artifacts to github for downloads -->
                <plugin>
			      <groupId>com.github.github</groupId>
			      <artifactId>downloads-maven-plugin</artifactId>
			      <version>0.6</version>
			      <configuration>
			        <description>${project.version} release of ${project.name}</description>
			        <override>true</override>
			        <includeAttached>true</includeAttached>
			        <includes>
			        	<include>${project.artifactId}-${project.version}.jar</include>
			        </includes>
			      </configuration>
			      <executions>
				 	 <execution>
					    <goals>
					      <goal>upload</goal>
					    </goals>
					    <phase>deploy</phase>
					  </execution>
				   </executions>
			    </plugin>
			    
			    <!-- deploy javadoc and maven site to github -->
			    <plugin>
					<groupId>com.github.github</groupId>
					<artifactId>site-maven-plugin</artifactId>
					<version>0.7</version>
					<configuration>
						<message>Creating site for ${project.version}</message>
					</configuration>
					<executions>
						<execution>
							<goals>
								<goal>site</goal>
							</goals>
							<phase>site</phase>
						</execution>
					</executions>
				</plugin>
			    <plugin>
					<groupId>org.apache.maven.plugins</groupId>
					<artifactId>maven-site-plugin</artifactId>
					<version>3.0</version>
					<configuration>
						<reportPlugins>
							<plugin>
								<groupId>org.apache.maven.plugins</groupId>
								<artifactId>maven-project-info-reports-plugin</artifactId>
								<version>2.2</version>
								<configuration>
									<dependencyDetailsEnabled>true</dependencyDetailsEnabled>
									<dependencyLocationsEnabled>true</dependencyLocationsEnabled>
								</configuration>
							</plugin>
							<plugin>
								<groupId>org.apache.maven.plugins</groupId>
								<artifactId>maven-javadoc-plugin</artifactId>
								<version>2.7</version>
							</plugin>
						</reportPlugins>
					</configuration>
				</plugin>
				<plugin>
				    <groupId>org.apache.maven.plugins</groupId>
				    <artifactId>maven-gpg-plugin</artifactId>
					<version>1.1</version>
				        <executions>
				          <execution>
				            <id>sign-artifacts</id>
				            <phase>verify</phase>
				            <goals>
				              <goal>sign</goal>
				            </goals>
				          </execution>
				        </executions>
			      </plugin>
	            </plugins>
        </pluginManagement>
    </build>

<profiles>
  <profile>
    <id>sign</id>
    <activation>
      <property>
        <name>performRelease</name>
        <value>true</value>
      </property>
    </activation>
    <build>
      <plugins>
        <plugin>
          <groupId>org.apache.maven.plugins</groupId>
          <artifactId>maven-gpg-plugin</artifactId>
        </plugin>
      </plugins>
    </build>
  </profile>
</profiles>


</project><|MERGE_RESOLUTION|>--- conflicted
+++ resolved
@@ -91,11 +91,7 @@
         <android-platform.version>14</android-platform.version>
         <android-annotations.version>4.1.1.4</android-annotations.version>
         <android-support.version>r7</android-support.version>
-<<<<<<< HEAD
-=======
         <android-maven-plugin.version>3.4.1</android-maven-plugin.version>
-        <guava.version>13.0</guava.version>
->>>>>>> d612ed60
         <simplexmlserializer.version>2.6.6</simplexmlserializer.version>
         <gson.version>2.2.2</gson.version>
         <jackson.version>1.9.9</jackson.version>
@@ -147,15 +143,9 @@
 				<version>3.1</version>
 			</dependency>
 			<dependency>
-<<<<<<< HEAD
 			    <groupId>org.apache.commons</groupId>
 			    <artifactId>commons-io</artifactId>
 			    <version>1.3.2</version>
-=======
-				<groupId>com.google.guava</groupId>
-				<artifactId>guava-jdk5</artifactId>
-	                <version>${guava.version}</version>
->>>>>>> d612ed60
 			</dependency>   
 			<dependency>
 				<groupId>com.actionbarsherlock</groupId>
