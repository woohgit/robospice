package com.octo.android.robospice.request;

import java.util.Collection;
import java.util.Collections;
import java.util.HashSet;
import java.util.Map;
import java.util.Set;

import roboguice.util.temp.Ln;

import com.octo.android.robospice.persistence.exception.SpiceException;
import com.octo.android.robospice.request.listener.RequestListener;
import com.octo.android.robospice.request.listener.RequestProgress;
import com.octo.android.robospice.request.listener.RequestProgressListener;
import com.octo.android.robospice.request.listener.RequestStatus;
import com.octo.android.robospice.request.listener.SpiceServiceListener;
import com.octo.android.robospice.request.notifier.RequestListenerNotifier;
import com.octo.android.robospice.request.notifier.SpiceServiceListenerNotifier;

/**
 * Entity responsible for managing request's progress and notifying associated
 * listeners of any progress change.
 * @author Andrew Clark
 */
public class RequestProgressManager {
    // ============================================================================================
    // ATTRIBUTES
    // ============================================================================================
    private final Map<CachedSpiceRequest<?>, Set<RequestListener<?>>> mapRequestToRequestListener;

    private final Set<SpiceServiceListener> spiceServiceListenerSet;
    private final RequestProcessorListener requestProcessorListener;
    private final RequestListenerNotifier requestListenerNotifier;
    private final SpiceServiceListenerNotifier spiceServiceListenerNotifier;

    // ============================================================================================
    // CONSTRUCTOR
    // ============================================================================================

    public RequestProgressManager(final RequestProcessorListener requestProcessorListener, Map<CachedSpiceRequest<?>, Set<RequestListener<?>>> mapRequestToRequestListener,
        final RequestListenerNotifier requestListenerNotifier, final SpiceServiceListenerNotifier spiceServiceListenerNotifier) {

        this.requestProcessorListener = requestProcessorListener;
        this.mapRequestToRequestListener = mapRequestToRequestListener;
        this.requestListenerNotifier = requestListenerNotifier;
        this.spiceServiceListenerNotifier = spiceServiceListenerNotifier;

        spiceServiceListenerSet = Collections.synchronizedSet(new HashSet<SpiceServiceListener>());
    }

    public void notifyListenersOfRequestNotFound(final CachedSpiceRequest<?> request, final Set<RequestListener<?>> listeners) {
        Ln.d("Request was *NOT* found when adding request listeners to existing requests.");

        spiceServiceListenerNotifier.notifyObserversOfRequestNotFound(request);
        requestListenerNotifier.notifyListenersOfRequestNotFound(request, listeners);
    }

    public <T> void notifyListenersOfRequestAdded(CachedSpiceRequest<T> request, Set<RequestListener<?>> listeners) {
        Ln.d("Sending Request was added to queue.");

        spiceServiceListenerNotifier.notifyObserversOfRequestAdded(request);
        requestListenerNotifier.notifyListenersOfRequestAdded(request, listeners);
        notifyListenersOfRequestProgress(request, listeners, request.getProgress());
    }

    protected <T> void notifyListenersOfRequestProgress(final CachedSpiceRequest<?> request, final Set<RequestListener<?>> listeners, final RequestStatus status) {
        notifyListenersOfRequestProgress(request, listeners, new RequestProgress(status));
        checkAllRequestComplete();
    }

    public <T> void notifyListenersOfRequestProgress(final CachedSpiceRequest<?> request, final Set<RequestListener<?>> listeners, final RequestProgress progress) {
        Ln.d("Sending progress %s", progress.getStatus());

        spiceServiceListenerNotifier.notifyObserversOfRequestProgress(request, progress);
        requestListenerNotifier.notifyListenersOfRequestProgress(request, listeners, progress);
        checkAllRequestComplete();
    }

    protected void checkAllRequestComplete() {
        if (mapRequestToRequestListener.isEmpty()) {
            Ln.d("Sending all request complete.");
            requestProcessorListener.allRequestComplete();
        }
    }

    public <T> void notifyListenersOfRequestSuccessButDontCompleteRequest(final CachedSpiceRequest<T> request, final T result) {
        final Set<RequestListener<?>> listeners = mapRequestToRequestListener.get(request);

        spiceServiceListenerNotifier.notifyObserversOfRequestSuccess(request);
        requestListenerNotifier.notifyListenersOfRequestSuccess(request, result, listeners);
    }

    public <T> void notifyListenersOfRequestSuccess(final CachedSpiceRequest<T> request, final T result) {
        final Set<RequestListener<?>> listeners = mapRequestToRequestListener.get(request);
        notifyListenersOfRequestProgress(request, listeners, RequestStatus.COMPLETE);
<<<<<<< HEAD

        spiceServiceListenerNotifier.notifyObserversOfRequestSuccess(request);
        requestListenerNotifier.notifyListenersOfRequestSuccess(request, result, listeners);
        notifyOfRequestProcessed(request);
=======
        requestProgressReporter.notifyListenersOfRequestSuccess(request, result, listeners);
        notifyOfRequestProcessed(request, listeners);
>>>>>>> c712fcdb
    }

    public <T> void notifyListenersOfRequestFailure(final CachedSpiceRequest<T> request, final SpiceException e) {
        final Set<RequestListener<?>> listeners = mapRequestToRequestListener.get(request);
        notifyListenersOfRequestProgress(request, listeners, RequestStatus.COMPLETE);

<<<<<<< HEAD
        spiceServiceListenerNotifier.notifyObserversOfRequestFailure(request);
        requestListenerNotifier.notifyListenersOfRequestFailure(request, e, listeners);
        notifyOfRequestProcessed(request);
=======
        requestProgressReporter.notifyListenersOfRequestFailure(request, e, listeners);
        notifyOfRequestProcessed(request, listeners);
>>>>>>> c712fcdb
    }

    public void notifyListenersOfRequestCancellation(final CachedSpiceRequest<?> request, final Set<RequestListener<?>> listeners) {
        Ln.d("Not calling network request : " + request + " as it is cancelled. ");
        notifyListenersOfRequestProgress(request, listeners, RequestStatus.COMPLETE);

<<<<<<< HEAD
        spiceServiceListenerNotifier.notifyObserversOfRequestCancellation(request);
        requestListenerNotifier.notifyListenersOfRequestCancellation(request, listeners);
        notifyOfRequestProcessed(request);
=======
        requestProgressReporter.notifyListenersOfRequestCancellation(request, listeners);
        notifyOfRequestProcessed(request, listeners);
>>>>>>> c712fcdb
    }

    /**
     * Disable request listeners notifications for a specific request.<br/>
     * All listeners associated to this request won't be called when request
     * will finish.<br/>
     * @param request
     *            Request on which you want to disable listeners
     * @param listRequestListener
     *            the collection of listeners associated to request not to be
     *            notified
     */
    public void dontNotifyRequestListenersForRequest(final CachedSpiceRequest<?> request, final Collection<RequestListener<?>> listRequestListener) {
        final Set<RequestListener<?>> setRequestListener = mapRequestToRequestListener.get(request);

        requestListenerNotifier.clearNotificationsForRequest(request, setRequestListener);

        if (setRequestListener != null && listRequestListener != null) {
            Ln.d("Removing listeners of request : " + request.toString() + " : " + setRequestListener.size());
            setRequestListener.removeAll(listRequestListener);
        }
    }

    public void addSpiceServiceListener(final SpiceServiceListener spiceServiceListener) {
        this.spiceServiceListenerNotifier.addSpiceServiceListener(spiceServiceListener);
    }

    public void removeSpiceServiceListener(final SpiceServiceListener spiceServiceListener) {
        this.spiceServiceListenerNotifier.removeSpiceServiceListener(spiceServiceListener);
    }

    public void notifyOfRequestProcessed(final CachedSpiceRequest<?> request, Set<RequestListener<?>> listeners) {
        Ln.v("Removing %s  size is %d", request, mapRequestToRequestListener.size());
        mapRequestToRequestListener.remove(request);

        checkAllRequestComplete();
        synchronized (spiceServiceListenerSet) {
<<<<<<< HEAD
            for (final SpiceServiceListener spiceServiceListener : spiceServiceListenerSet) {
                spiceServiceListener.onRequestProcessed(request);
=======
            for (final SpiceServiceServiceListener spiceServiceServiceListener : spiceServiceListenerSet) {
                spiceServiceServiceListener.onRequestProcessed(request, listeners);
>>>>>>> c712fcdb
            }
        }
    }

    public int getPendingRequestCount() {
        return mapRequestToRequestListener.keySet().size();
    }

    public <T> RequestProgressListener createProgressListener(final CachedSpiceRequest<T> request) {
        // add a progress listener to the request to be notified of
        // progress during load data from network
        final RequestProgressListener requestProgressListener = new RequestProgressListener() {
            @Override
            public void onRequestProgressUpdate(final RequestProgress progress) {
                final Set<RequestListener<?>> listeners = mapRequestToRequestListener.get(request);
                notifyListenersOfRequestProgress(request, listeners, progress);
            }
        };
        return requestProgressListener;
    }
}<|MERGE_RESOLUTION|>--- conflicted
+++ resolved
@@ -1,8 +1,6 @@
 package com.octo.android.robospice.request;
 
 import java.util.Collection;
-import java.util.Collections;
-import java.util.HashSet;
 import java.util.Map;
 import java.util.Set;
 
@@ -28,7 +26,6 @@
     // ============================================================================================
     private final Map<CachedSpiceRequest<?>, Set<RequestListener<?>>> mapRequestToRequestListener;
 
-    private final Set<SpiceServiceListener> spiceServiceListenerSet;
     private final RequestProcessorListener requestProcessorListener;
     private final RequestListenerNotifier requestListenerNotifier;
     private final SpiceServiceListenerNotifier spiceServiceListenerNotifier;
@@ -44,8 +41,6 @@
         this.mapRequestToRequestListener = mapRequestToRequestListener;
         this.requestListenerNotifier = requestListenerNotifier;
         this.spiceServiceListenerNotifier = spiceServiceListenerNotifier;
-
-        spiceServiceListenerSet = Collections.synchronizedSet(new HashSet<SpiceServiceListener>());
     }
 
     public void notifyListenersOfRequestNotFound(final CachedSpiceRequest<?> request, final Set<RequestListener<?>> listeners) {
@@ -93,43 +88,28 @@
     public <T> void notifyListenersOfRequestSuccess(final CachedSpiceRequest<T> request, final T result) {
         final Set<RequestListener<?>> listeners = mapRequestToRequestListener.get(request);
         notifyListenersOfRequestProgress(request, listeners, RequestStatus.COMPLETE);
-<<<<<<< HEAD
 
         spiceServiceListenerNotifier.notifyObserversOfRequestSuccess(request);
         requestListenerNotifier.notifyListenersOfRequestSuccess(request, result, listeners);
-        notifyOfRequestProcessed(request);
-=======
-        requestProgressReporter.notifyListenersOfRequestSuccess(request, result, listeners);
         notifyOfRequestProcessed(request, listeners);
->>>>>>> c712fcdb
     }
 
     public <T> void notifyListenersOfRequestFailure(final CachedSpiceRequest<T> request, final SpiceException e) {
         final Set<RequestListener<?>> listeners = mapRequestToRequestListener.get(request);
         notifyListenersOfRequestProgress(request, listeners, RequestStatus.COMPLETE);
 
-<<<<<<< HEAD
         spiceServiceListenerNotifier.notifyObserversOfRequestFailure(request);
         requestListenerNotifier.notifyListenersOfRequestFailure(request, e, listeners);
-        notifyOfRequestProcessed(request);
-=======
-        requestProgressReporter.notifyListenersOfRequestFailure(request, e, listeners);
         notifyOfRequestProcessed(request, listeners);
->>>>>>> c712fcdb
     }
 
     public void notifyListenersOfRequestCancellation(final CachedSpiceRequest<?> request, final Set<RequestListener<?>> listeners) {
         Ln.d("Not calling network request : " + request + " as it is cancelled. ");
         notifyListenersOfRequestProgress(request, listeners, RequestStatus.COMPLETE);
 
-<<<<<<< HEAD
         spiceServiceListenerNotifier.notifyObserversOfRequestCancellation(request);
         requestListenerNotifier.notifyListenersOfRequestCancellation(request, listeners);
-        notifyOfRequestProcessed(request);
-=======
-        requestProgressReporter.notifyListenersOfRequestCancellation(request, listeners);
         notifyOfRequestProcessed(request, listeners);
->>>>>>> c712fcdb
     }
 
     /**
@@ -166,16 +146,7 @@
         mapRequestToRequestListener.remove(request);
 
         checkAllRequestComplete();
-        synchronized (spiceServiceListenerSet) {
-<<<<<<< HEAD
-            for (final SpiceServiceListener spiceServiceListener : spiceServiceListenerSet) {
-                spiceServiceListener.onRequestProcessed(request);
-=======
-            for (final SpiceServiceServiceListener spiceServiceServiceListener : spiceServiceListenerSet) {
-                spiceServiceServiceListener.onRequestProcessed(request, listeners);
->>>>>>> c712fcdb
-            }
-        }
+        spiceServiceListenerNotifier.notifyObserversOfRequestProcessed(request, listeners);
     }
 
     public int getPendingRequestCount() {
